--- conflicted
+++ resolved
@@ -29,13 +29,10 @@
 import Data.Text (Text, pack, unpack, append)
 import Data.ByteString (ByteString)
 import qualified Data.ByteString.Char8 as S8
-<<<<<<< HEAD
 #if SIMPLE_DISPATCH
 import Yesod.Routes.TH.Simple
 #endif
-=======
 import qualified Data.Set as Set
->>>>>>> adc259a8
 
 class ToText a where
     toText :: a -> Text
