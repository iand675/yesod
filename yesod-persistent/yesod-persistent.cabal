--- conflicted
+++ resolved
@@ -1,9 +1,5 @@
 name:            yesod-persistent
-<<<<<<< HEAD
-version:         1.2.2.4
-=======
 version:         1.2.3
->>>>>>> 08f796fc
 license:         MIT
 license-file:    LICENSE
 author:          Michael Snoyman <michael@snoyman.com>
