name:            yesod-persistent
<<<<<<< HEAD
version:         1.6.1
=======
version:         1.6.0.1
>>>>>>> bff8200a
license:         MIT
license-file:    LICENSE
author:          Michael Snoyman <michael@snoyman.com>
maintainer:      Michael Snoyman <michael@snoyman.com>
synopsis:        Some helpers for using Persistent from Yesod.
category:        Web, Yesod, Database
stability:       Stable
cabal-version:   >= 1.8
build-type:      Simple
homepage:        http://www.yesodweb.com/
description:     API docs and the README are available at <http://www.stackage.org/package/yesod-persistent>
extra-source-files: README.md ChangeLog.md

library
    build-depends:   base                      >= 4        && < 5
                   , yesod-core                >= 1.6      && < 1.7
                   , persistent                >= 2.8      && < 2.10
                   , persistent-template       >= 2.1      && < 2.8
                   , transformers              >= 0.2.2
                   , blaze-builder
                   , conduit
                   , resourcet                 >= 0.4.5
                   , resource-pool
    exposed-modules: Yesod.Persist
                     Yesod.Persist.Core
    ghc-options:     -Wall

test-suite test
    type: exitcode-stdio-1.0
    main-is: Spec.hs
    hs-source-dirs: test
    other-modules: Yesod.PersistSpec
    build-depends: base
                 , hspec
                 , wai-extra
                 , yesod-core
                 , persistent-sqlite >= 2.8
                 , yesod-persistent
                 , conduit
                 , blaze-builder
                 , persistent
                 , text

source-repository head
  type:     git
  location: https://github.com/yesodweb/yesod<|MERGE_RESOLUTION|>--- conflicted
+++ resolved
@@ -1,9 +1,5 @@
 name:            yesod-persistent
-<<<<<<< HEAD
-version:         1.6.1
-=======
 version:         1.6.0.1
->>>>>>> bff8200a
 license:         MIT
 license-file:    LICENSE
 author:          Michael Snoyman <michael@snoyman.com>
