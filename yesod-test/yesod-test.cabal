name:               yesod-test
<<<<<<< HEAD
version:            1.4.4
=======
version:            1.5
>>>>>>> a938f977
license:            MIT
license-file:       LICENSE
author:             Nubis <nubis@woobiz.com.ar>
maintainer:         Michael Snoyman, Greg Weber, Nubis <nubis@woobiz.com.ar>
synopsis:           integration testing for WAI/Yesod Applications 
category:           Web, Yesod, Testing
stability:          Experimental
cabal-version:      >= 1.8
build-type:         Simple
homepage:           http://www.yesodweb.com
description:     API docs and the README are available at <http://www.stackage.org/package/yesod-test>
extra-source-files: README.md, LICENSE, test/main.hs, ChangeLog.md

library
    build-depends:   base                      >= 4.3      && < 5
                   , attoparsec                >= 0.10
                   , persistent                >= 1.0
                   , transformers              >= 0.2.2
                   , wai                       >= 3.0
                   , wai-extra
                   , network                   >= 2.2
                   , http-types                >= 0.7
                   , HUnit                     >= 1.2
                   , hspec-core                == 2.*
                   , bytestring                >= 0.9
                   , case-insensitive          >= 0.2
                   , text
                   , xml-conduit               >= 1.0
                   , xml-types                 >= 0.3
                   , containers
                   , html-conduit              >= 0.1
                   , blaze-html                >= 0.5
                   , blaze-markup              >= 0.5.1
                   , monad-control
                   , time
                   , blaze-builder
                   , cookie
                   , yesod-core                >= 1.4.14

    exposed-modules: Yesod.Test
                     Yesod.Test.CssQuery
                     Yesod.Test.TransversingCSS
    ghc-options:  -Wall

test-suite test
    type: exitcode-stdio-1.0
    main-is: main.hs
    hs-source-dirs: test
    build-depends:          base
                          , yesod-test
                          , hspec
                          , HUnit
                          , xml-conduit
                          , bytestring
                          , containers
                          , html-conduit
                          , yesod-core
                          , yesod-form
                          , text
                          , wai

source-repository head
  type: git
  location: git://github.com/yesodweb/yesod.git<|MERGE_RESOLUTION|>--- conflicted
+++ resolved
@@ -1,9 +1,5 @@
 name:               yesod-test
-<<<<<<< HEAD
-version:            1.4.4
-=======
 version:            1.5
->>>>>>> a938f977
 license:            MIT
 license-file:       LICENSE
 author:             Nubis <nubis@woobiz.com.ar>
