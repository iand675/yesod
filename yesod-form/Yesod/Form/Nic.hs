--- conflicted
+++ resolved
@@ -31,11 +31,7 @@
 nicHtmlField = Field
     { fieldParse = return . Right . fmap (preEscapedText . sanitizeBalance) . listToMaybe
     , fieldView = \theId name theClass val _isReq -> do
-<<<<<<< HEAD
         toWidget [shamlet|
-=======
-        addHtml [shamlet|
->>>>>>> e4e2dd75
     <textarea id="#{theId}" :not (null theClass):class="#{T.intercalate " " theClass}" name="#{name}" .html>#{showVal val}
 |]
         addScript' urlNicEdit
