--- conflicted
+++ resolved
@@ -64,21 +64,13 @@
               . readMay
               . unpack
     , fieldView = \theId name theClass val isReq -> do
-<<<<<<< HEAD
         toWidget [shamlet|
-=======
-        addHtml [shamlet|\
->>>>>>> e4e2dd75
 <input id="#{theId}" name="#{name}" :not (null theClass):class="#{T.intercalate " " theClass}" type="date" :isReq:required="" value="#{showVal val}">
 |]
         addScript' urlJqueryJs
         addScript' urlJqueryUiJs
         addStylesheet' urlJqueryUiCss
-<<<<<<< HEAD
         toWidget [julius|
-=======
-        addJulius [julius|
->>>>>>> e4e2dd75
 $(function(){
     var i = $("##{theId}");
     if (i.attr("type") != "date") {
@@ -111,21 +103,13 @@
 jqueryAutocompleteField src = Field
     { fieldParse = blank $ Right
     , fieldView = \theId name theClass val isReq -> do
-<<<<<<< HEAD
         toWidget [shamlet|
-=======
-        addHtml [shamlet|\
->>>>>>> e4e2dd75
 <input id="#{theId}" name="#{name}" :not (null theClass):class="#{T.intercalate " " theClass}" type="text" :isReq:required="" value="#{either id id val}" .autocomplete>
 |]
         addScript' urlJqueryJs
         addScript' urlJqueryUiJs
         addStylesheet' urlJqueryUiCss
-<<<<<<< HEAD
         toWidget [julius|
-=======
-        addJulius [julius|
->>>>>>> e4e2dd75
 $(function(){$("##{theId}").autocomplete({source:"@{src}",minLength:2})});
 |]
     }
