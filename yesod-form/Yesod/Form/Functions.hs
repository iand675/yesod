--- conflicted
+++ resolved
@@ -181,11 +181,7 @@
     let token =
             case reqToken req of
                 Nothing -> mempty
-<<<<<<< HEAD
                 Just n -> [shamlet|<input type=hidden name=#{tokenKey} value=#{n}>|]
-=======
-                Just n -> [shamlet|<input type=hidden name=#{nonceKey} value=#{n}>|]
->>>>>>> e4e2dd75
     m <- getYesod
     langs <- languages
     ((res, xml), enctype) <- runFormGeneric (form token) m langs env
@@ -257,11 +253,7 @@
 renderTable aform fragment = do
     (res, views') <- aFormToForm aform
     let views = views' []
-<<<<<<< HEAD
-    -- FIXME non-valid shamlet
-=======
     -- FIXME non-valid HTML
->>>>>>> e4e2dd75
     let widget = [whamlet|
 \#{fragment}
 $forall view <- views
