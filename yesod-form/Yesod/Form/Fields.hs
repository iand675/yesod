{-# LANGUAGE QuasiQuotes #-}
{-# LANGUAGE TypeFamilies #-}
{-# LANGUAGE OverloadedStrings #-}
{-# LANGUAGE GeneralizedNewtypeDeriving #-}
{-# LANGUAGE FlexibleContexts #-}
{-# LANGUAGE CPP #-}
module Yesod.Form.Fields
    ( -- * i18n
      FormMessage (..)
    , defaultFormMessage
      -- * Fields
    , textField
    , passwordField
    , textareaField
    , hiddenField
    , intField
    , dayField
    , timeField
    , htmlField
    , emailField
    , multiEmailField
    , searchField
    , AutoFocus
    , urlField
    , doubleField
    , parseDate
    , parseTime
    , Textarea (..)
    , boolField
    , checkBoxField
    , fileField
      -- * File 'AForm's
    , fileAFormReq
    , fileAFormOpt
      -- * Options
    , selectField
    , selectFieldList
    , radioField
    , radioFieldList
    , checkboxesFieldList
    , checkboxesField
    , multiSelectField
    , multiSelectFieldList
    , Option (..)
    , OptionList (..)
    , mkOptionList
    , optionsPersist
    , optionsPersistKey
    , optionsPairs
    , optionsEnum
    ) where

import Yesod.Form.Types
import Yesod.Form.I18n.English
import Yesod.Form.Functions (parseHelper)
import Yesod.Core
import Text.Hamlet
import Text.Blaze (ToMarkup (toMarkup), unsafeByteString)
#define ToHtml ToMarkup
#define toHtml toMarkup
#define preEscapedText preEscapedToMarkup
import Text.Cassius
import Data.Time (Day, TimeOfDay(..))
import qualified Text.Email.Validate as Email
import Data.Text.Encoding (encodeUtf8, decodeUtf8With)
import Data.Text.Encoding.Error (lenientDecode)
import Network.URI (parseURI)
import Database.Persist.Sql (PersistField, PersistFieldSql (..))
import Database.Persist (Entity (..), SqlType (SqlString))
import Text.HTML.SanitizeXSS (sanitizeBalance)
import Control.Monad (when, unless)
import Data.Either (partitionEithers)
import Data.Maybe (listToMaybe, fromMaybe)

import qualified Blaze.ByteString.Builder.Html.Utf8 as B
import Blaze.ByteString.Builder (writeByteString, toLazyByteString)
import Blaze.ByteString.Builder.Internal.Write (fromWriteList)
#if MIN_VERSION_persistent(2, 0, 0)
import Database.Persist (PersistEntityBackend)
#else
import Database.Persist (PersistMonadBackend, PersistEntityBackend)
#endif

import Text.Blaze.Html.Renderer.String (renderHtml)
import qualified Data.ByteString as S
import qualified Data.ByteString.Lazy as L
import Data.Text as T (Text, concat, intercalate, unpack, pack, splitOn)
import qualified Data.Text.Read

import qualified Data.Map as Map
import Yesod.Persist (selectList, runDB, Filter, SelectOpt, Key, YesodPersist, PersistEntity, PersistQuery)
import Control.Arrow ((&&&))

import Control.Applicative ((<$>), (<|>))

import Data.Attoparsec.Text (Parser, char, string, digit, skipSpace, endOfInput, parseOnly)

import Yesod.Persist.Core

defaultFormMessage :: FormMessage -> Text
defaultFormMessage = englishFormMessage


intField :: (Monad m, Integral i, RenderMessage (HandlerSite m) FormMessage) => Field m i
intField = Field
    { fieldParse = parseHelper $ \s ->
        case Data.Text.Read.signed Data.Text.Read.decimal s of
            Right (a, "") -> Right a
            _ -> Left $ MsgInvalidInteger s

    , fieldView = \theId name attrs val isReq -> toWidget [hamlet|
$newline never
<input id="#{theId}" name="#{name}" *{attrs} type="number" step=1 :isReq:required="" value="#{showVal val}">
|]
    , fieldEnctype = UrlEncoded
    }
  where
    showVal = either id (pack . showI)
    showI x = show (fromIntegral x :: Integer)

doubleField :: Monad m => RenderMessage (HandlerSite m) FormMessage => Field m Double
doubleField = Field
    { fieldParse = parseHelper $ \s ->
        case Data.Text.Read.double s of
            Right (a, "") -> Right a
            _ -> Left $ MsgInvalidNumber s

    , fieldView = \theId name attrs val isReq -> toWidget [hamlet|
$newline never
<input id="#{theId}" name="#{name}" *{attrs} type="number" step=any :isReq:required="" value="#{showVal val}">
|]
    , fieldEnctype = UrlEncoded
    }
  where showVal = either id (pack . show)

dayField :: Monad m => RenderMessage (HandlerSite m) FormMessage => Field m Day
dayField = Field
    { fieldParse = parseHelper $ parseDate . unpack
    , fieldView = \theId name attrs val isReq -> toWidget [hamlet|
$newline never
<input id="#{theId}" name="#{name}" *{attrs} type="date" :isReq:required="" value="#{showVal val}">
|]
    , fieldEnctype = UrlEncoded
    }
  where showVal = either id (pack . show)

timeField :: Monad m => RenderMessage (HandlerSite m) FormMessage => Field m TimeOfDay
timeField = Field
    { fieldParse = parseHelper parseTime
    , fieldView = \theId name attrs val isReq -> toWidget [hamlet|
$newline never
<input id="#{theId}" name="#{name}" *{attrs} :isReq:required="" value="#{showVal val}">
|]
    , fieldEnctype = UrlEncoded
    }
  where
    showVal = either id (pack . show . roundFullSeconds)
    roundFullSeconds tod =
        TimeOfDay (todHour tod) (todMin tod) fullSec
      where
        fullSec = fromInteger $ floor $ todSec tod

htmlField :: Monad m => RenderMessage (HandlerSite m) FormMessage => Field m Html
htmlField = Field
    { fieldParse = parseHelper $ Right . preEscapedText . sanitizeBalance
    , fieldView = \theId name attrs val _isReq -> toWidget [hamlet|
$newline never
<textarea id="#{theId}" name="#{name}" *{attrs}>#{showVal val}
|]
    , fieldEnctype = UrlEncoded
    }
  where showVal = either id (pack . renderHtml)

-- | A newtype wrapper around a 'Text' that converts newlines to HTML
-- br-tags.
newtype Textarea = Textarea { unTextarea :: Text }
    deriving (Show, Read, Eq, PersistField, Ord)
instance PersistFieldSql Textarea where
    sqlType _ = SqlString
instance ToHtml Textarea where
    toHtml =
        unsafeByteString
        . S.concat
        . L.toChunks
        . toLazyByteString
        . fromWriteList writeHtmlEscapedChar
        . unpack
        . unTextarea
      where
        -- Taken from blaze-builder and modified with newline handling.
        writeHtmlEscapedChar '\n' = writeByteString "<br>"
        writeHtmlEscapedChar c    = B.writeHtmlEscapedChar c

textareaField :: Monad m => RenderMessage (HandlerSite m) FormMessage => Field m Textarea
textareaField = Field
    { fieldParse = parseHelper $ Right . Textarea
    , fieldView = \theId name attrs val _isReq -> toWidget [hamlet|
$newline never
<textarea id="#{theId}" name="#{name}" *{attrs}>#{either id unTextarea val}
|]
    , fieldEnctype = UrlEncoded
    }

hiddenField :: (Monad m, PathPiece p, RenderMessage (HandlerSite m) FormMessage)
            => Field m p
hiddenField = Field
    { fieldParse = parseHelper $ maybe (Left MsgValueRequired) Right . fromPathPiece
    , fieldView = \theId name attrs val _isReq -> toWidget [hamlet|
$newline never
<input type="hidden" id="#{theId}" name="#{name}" *{attrs} value="#{either id toPathPiece val}">
|]
    , fieldEnctype = UrlEncoded
    }

textField :: Monad m => RenderMessage (HandlerSite m) FormMessage => Field m Text
textField = Field
    { fieldParse = parseHelper $ Right
    , fieldView = \theId name attrs val isReq ->
        [whamlet|
$newline never
<input id="#{theId}" name="#{name}" *{attrs} type="text" :isReq:required value="#{either id id val}">
|]
    , fieldEnctype = UrlEncoded
    }

passwordField :: Monad m => RenderMessage (HandlerSite m) FormMessage => Field m Text
passwordField = Field
    { fieldParse = parseHelper $ Right
    , fieldView = \theId name attrs val isReq -> toWidget [hamlet|
$newline never
<input id="#{theId}" name="#{name}" *{attrs} type="password" :isReq:required="" value="#{either id id val}">
|]
    , fieldEnctype = UrlEncoded
    }

readMay :: Read a => String -> Maybe a
readMay s = case reads s of
                (x, _):_ -> Just x
                [] -> Nothing

parseDate :: String -> Either FormMessage Day
parseDate = maybe (Left MsgInvalidDay) Right
              . readMay . replace '/' '-'

-- | Replaces all instances of a value in a list by another value.
-- from http://hackage.haskell.org/packages/archive/cgi/3001.1.7.1/doc/html/src/Network-CGI-Protocol.html#replace
replace :: Eq a => a -> a -> [a] -> [a]
replace x y = map (\z -> if z == x then y else z)

parseTime :: Text -> Either FormMessage TimeOfDay
parseTime = either (Left . fromMaybe MsgInvalidTimeFormat . readMay . drop 2 . dropWhile (/= ':')) Right . parseOnly timeParser

timeParser :: Parser TimeOfDay
timeParser = do
    skipSpace
    h <- hour
    _ <- char ':'
    m <- minsec MsgInvalidMinute
    hasSec <- (char ':' >> return True) <|> return False
    s <- if hasSec then minsec MsgInvalidSecond else return 0
    skipSpace
    isPM <-
        (string "am" >> return (Just False)) <|>
        (string "AM" >> return (Just False)) <|>
        (string "pm" >> return (Just True)) <|>
        (string "PM" >> return (Just True)) <|>
        return Nothing
    h' <-
        case isPM of
            Nothing -> return h
            Just x
                | h <= 0 || h > 12 -> fail $ show $ MsgInvalidHour $ pack $ show h
                | h == 12 -> return $ if x then 12 else 0
                | otherwise -> return $ h + (if x then 12 else 0)
    skipSpace
    endOfInput
    return $ TimeOfDay h' m s
  where
    hour = do
        x <- digit
        y <- (return <$> digit) <|> return []
        let xy = x : y
        let i = read xy
        if i < 0 || i >= 24
            then fail $ show $ MsgInvalidHour $ pack xy
            else return i
    minsec :: Num a => (Text -> FormMessage) -> Parser a
    minsec msg = do
        x <- digit
        y <- digit <|> fail (show $ msg $ pack [x])
        let xy = [x, y]
        let i = read xy
        if i < 0 || i >= 60
            then fail $ show $ msg $ pack xy
            else return $ fromIntegral (i :: Int)

emailField :: Monad m => RenderMessage (HandlerSite m) FormMessage => Field m Text
emailField = Field
    { fieldParse = parseHelper $
        \s ->
            case Email.canonicalizeEmail $ encodeUtf8 s of
                Just e -> Right $ decodeUtf8With lenientDecode e
                Nothing -> Left $ MsgInvalidEmail s
    , fieldView = \theId name attrs val isReq -> toWidget [hamlet|
$newline never
<input id="#{theId}" name="#{name}" *{attrs} type="email" :isReq:required="" value="#{either id id val}">
|]
    , fieldEnctype = UrlEncoded
    }

-- |
--
-- Since 1.3.7
multiEmailField :: Monad m => RenderMessage (HandlerSite m) FormMessage => Field m [Text]
multiEmailField = Field
    { fieldParse = parseHelper $
        \s ->
            let addrs = map validate $ splitOn "," s
            in case partitionEithers addrs of
                ([], good) -> Right good
                (bad, _) -> Left $ MsgInvalidEmail $ cat bad
    , fieldView = \theId name attrs val isReq -> toWidget [hamlet|
$newline never
<input id="#{theId}" name="#{name}" *{attrs} type="email" multiple :isReq:required="" value="#{either id cat val}">
|]
    , fieldEnctype = UrlEncoded
    }
    where
        -- report offending address along with error
        validate a = case Email.validate $ encodeUtf8 a of
                        Left e -> Left $ T.concat [a, " (",  pack e, ")"]
                        Right r -> Right $ emailToText r
        cat = intercalate ", "
        emailToText = decodeUtf8With lenientDecode . Email.toByteString

type AutoFocus = Bool
searchField :: Monad m => RenderMessage (HandlerSite m) FormMessage => AutoFocus -> Field m Text
searchField autoFocus = Field
    { fieldParse = parseHelper Right
    , fieldView = \theId name attrs val isReq -> do
        [whamlet|
$newline never
<input id="#{theId}" name="#{name}" *{attrs} type="search" :isReq:required="" :autoFocus:autofocus="" value="#{either id id val}">
|]
        when autoFocus $ do
          -- we want this javascript to be placed immediately after the field
          [whamlet|
$newline never
<script>if (!('autofocus' in document.createElement('input'))) {document.getElementById('#{theId}').focus();}
|]
          toWidget [cassius|
            ##{theId}
              -webkit-appearance: textfield
            |]
    , fieldEnctype = UrlEncoded
    }

urlField :: Monad m => RenderMessage (HandlerSite m) FormMessage => Field m Text
urlField = Field
    { fieldParse = parseHelper $ \s ->
        case parseURI $ unpack s of
            Nothing -> Left $ MsgInvalidUrl s
            Just _ -> Right s
    , fieldView = \theId name attrs val isReq ->
        [whamlet|<input ##{theId} name=#{name} *{attrs} type=url :isReq:required value=#{either id id val}>|]
    , fieldEnctype = UrlEncoded
    }

selectFieldList :: (Eq a, RenderMessage site FormMessage, RenderMessage site msg)
                => [(msg, a)]
                -> Field (HandlerT site IO) a
selectFieldList = selectField . optionsPairs

selectField :: (Eq a, RenderMessage site FormMessage)
            => HandlerT site IO (OptionList a)
            -> Field (HandlerT site IO) a
selectField = selectFieldHelper
    (\theId name attrs inside -> [whamlet|
$newline never
<select ##{theId} name=#{name} *{attrs}>^{inside}
|]) -- outside
    (\_theId _name isSel -> [whamlet|
$newline never
<option value=none :isSel:selected>_{MsgSelectNone}
|]) -- onOpt
    (\_theId _name _attrs value isSel text -> [whamlet|
$newline never
<option value=#{value} :isSel:selected>#{text}
|]) -- inside

multiSelectFieldList :: (Eq a, RenderMessage site FormMessage, RenderMessage site msg)
                     => [(msg, a)]
                     -> Field (HandlerT site IO) [a]
multiSelectFieldList = multiSelectField . optionsPairs

multiSelectField :: (Eq a, RenderMessage site FormMessage)
                 => HandlerT site IO (OptionList a)
                 -> Field (HandlerT site IO) [a]
multiSelectField ioptlist =
    Field parse view UrlEncoded
  where
    parse [] _ = return $ Right Nothing
    parse optlist _ = do
        mapopt <- olReadExternal <$> ioptlist
        case mapM mapopt optlist of
             Nothing -> return $ Left "Error parsing values"
             Just res -> return $ Right $ Just res

    view theId name attrs val isReq = do
        opts <- fmap olOptions $ handlerToWidget ioptlist
        let selOpts = map (id &&& (optselected val)) opts
        [whamlet|
            <select ##{theId} name=#{name} :isReq:required multiple *{attrs}>
                $forall (opt, optsel) <- selOpts
                    <option value=#{optionExternalValue opt} :optsel:selected>#{optionDisplay opt}
                |]
        where
            optselected (Left _) _ = False
            optselected (Right vals) opt = (optionInternalValue opt) `elem` vals

radioFieldList :: (Eq a, RenderMessage site FormMessage, RenderMessage site msg)
               => [(msg, a)]
               -> Field (HandlerT site IO) a
radioFieldList = radioField . optionsPairs

checkboxesFieldList :: (Eq a, RenderMessage site FormMessage, RenderMessage site msg) => [(msg, a)]
                     -> Field (HandlerT site IO) [a]
checkboxesFieldList = checkboxesField . optionsPairs

checkboxesField :: (Eq a, RenderMessage site FormMessage)
                 => HandlerT site IO (OptionList a)
                 -> Field (HandlerT site IO) [a]
checkboxesField ioptlist = (multiSelectField ioptlist)
    { fieldView =
        \theId name attrs val isReq -> do
            opts <- fmap olOptions $ handlerToWidget ioptlist
            let optselected (Left _) _ = False
                optselected (Right vals) opt = (optionInternalValue opt) `elem` vals
            [whamlet|
                <span ##{theId}>
                    $forall opt <- opts
                        <label>
                            <input type=checkbox name=#{name} value=#{optionExternalValue opt} *{attrs} :optselected val opt:checked>
                            #{optionDisplay opt}
                |]
    }

radioField :: (Eq a, RenderMessage site FormMessage)
           => HandlerT site IO (OptionList a)
           -> Field (HandlerT site IO) a
radioField = selectFieldHelper
    (\theId _name _attrs inside -> [whamlet|
$newline never
<div ##{theId}>^{inside}
|])
    (\theId name isSel -> [whamlet|
$newline never
<label .radio for=#{theId}-none>
    <div>
        <input id=#{theId}-none type=radio name=#{name} value=none :isSel:checked>
        _{MsgSelectNone}
|])
    (\theId name attrs value isSel text -> [whamlet|
$newline never
<label .radio for=#{theId}-#{value}>
    <div>
        <input id=#{theId}-#{value} type=radio name=#{name} value=#{value} :isSel:checked *{attrs}>
        \#{text}
|])

boolField :: Monad m => RenderMessage (HandlerSite m) FormMessage => Field m Bool
boolField = Field
      { fieldParse = \e _ -> return $ boolParser e
      , fieldView = \theId name attrs val isReq -> [whamlet|
$newline never
  $if not isReq
      <input id=#{theId}-none *{attrs} type=radio name=#{name} value=none checked>
      <label for=#{theId}-none>_{MsgSelectNone}


<input id=#{theId}-yes *{attrs} type=radio name=#{name} value=yes :showVal id val:checked>
<label for=#{theId}-yes>_{MsgBoolYes}

<input id=#{theId}-no *{attrs} type=radio name=#{name} value=no :showVal not val:checked>
<label for=#{theId}-no>_{MsgBoolNo}
|]
    , fieldEnctype = UrlEncoded
    }
  where
    boolParser [] = Right Nothing
    boolParser (x:_) = case x of
      "" -> Right Nothing
      "none" -> Right Nothing
      "yes" -> Right $ Just True
      "on" -> Right $ Just True
      "no" -> Right $ Just False
      "true" -> Right $ Just True
      "false" -> Right $ Just False
      t -> Left $ SomeMessage $ MsgInvalidBool t
    showVal = either (\_ -> False)

-- | While the default @'boolField'@ implements a radio button so you
--   can differentiate between an empty response (Nothing) and a no
--   response (Just False), this simpler checkbox field returns an empty
--   response as Just False.
--
--   Note that this makes the field always optional.
--
checkBoxField :: Monad m => RenderMessage (HandlerSite m) FormMessage => Field m Bool
checkBoxField = Field
    { fieldParse = \e _ -> return $ checkBoxParser e
    , fieldView  = \theId name attrs val _ -> [whamlet|
$newline never
<input id=#{theId} *{attrs} type=checkbox name=#{name} value=yes :showVal id val:checked>
|]
    , fieldEnctype = UrlEncoded
    }

    where
        checkBoxParser [] = Right $ Just False
        checkBoxParser (x:_) = case x of
            "yes" -> Right $ Just True
            "on" -> Right $ Just True
            _     -> Right $ Just False

        showVal = either (\_ -> False)

data OptionList a = OptionList
    { olOptions :: [Option a]
    , olReadExternal :: Text -> Maybe a
    }

mkOptionList :: [Option a] -> OptionList a
mkOptionList os = OptionList
    { olOptions = os
    , olReadExternal = flip Map.lookup $ Map.fromList $ map (optionExternalValue &&& optionInternalValue) os
    }

data Option a = Option
    { optionDisplay :: Text
    , optionInternalValue :: a
    , optionExternalValue :: Text
    }

optionsPairs :: (MonadHandler m, RenderMessage (HandlerSite m) msg)
             => [(msg, a)] -> m (OptionList a)
optionsPairs opts = do
  mr <- getMessageRender
  let mkOption external (display, internal) =
          Option { optionDisplay       = mr display
                 , optionInternalValue = internal
                 , optionExternalValue = pack $ show external
                 }
  return $ mkOptionList (zipWith mkOption [1 :: Int ..] opts)

optionsEnum :: (MonadHandler m, Show a, Enum a, Bounded a) => m (OptionList a)
optionsEnum = optionsPairs $ map (\x -> (pack $ show x, x)) [minBound..maxBound]

#if MIN_VERSION_persistent(2, 0, 0)
optionsPersist :: ( YesodPersist site, PersistEntity a
                  , PersistQuery (PersistEntityBackend a)
                  , PathPiece (Key a)
                  , RenderMessage site msg
                  , YesodPersistBackend site ~ PersistEntityBackend a
                  )
#else
optionsPersist :: ( YesodPersist site, PersistEntity a
                  , PersistQuery (YesodPersistBackend site (HandlerT site IO))
                  , PathPiece (Key a)
                  , PersistEntityBackend a ~ PersistMonadBackend (YesodPersistBackend site (HandlerT site IO))
                  , RenderMessage site msg
                  )
#endif
               => [Filter a]
               -> [SelectOpt a]
               -> (a -> msg)
               -> HandlerT site IO (OptionList (Entity a))
optionsPersist filts ords toDisplay = fmap mkOptionList $ do
    mr <- getMessageRender
    pairs <- runDB $ selectList filts ords
    return $ map (\(Entity key value) -> Option
        { optionDisplay = mr (toDisplay value)
        , optionInternalValue = Entity key value
        , optionExternalValue = toPathPiece key
        }) pairs

-- | An alternative to 'optionsPersist' which returns just the @Key@ instead of
-- the entire @Entity@.
--
-- Since 1.3.2
#if MIN_VERSION_persistent(2, 0, 0)
optionsPersistKey
  :: (YesodPersist site
     , PersistEntity a
     , PersistQuery (PersistEntityBackend a)
     , PathPiece (Key a)
     , RenderMessage site msg
     , YesodPersistBackend site ~ PersistEntityBackend a
     )
#else
optionsPersistKey
  :: (YesodPersist site
     , PersistEntity a
     , PersistQuery (YesodPersistBackend site (HandlerT site IO))
     , PathPiece (Key a)
     , RenderMessage site msg
<<<<<<< HEAD
     , PersistEntityBackend a ~ PersistMonadBackend (YesodDB site))
#endif
=======
     , PersistEntityBackend a ~ PersistMonadBackend (YesodPersistBackend site (HandlerT site IO)))
>>>>>>> b6f221b5
  => [Filter a]
  -> [SelectOpt a]
  -> (a -> msg)
  -> HandlerT site IO (OptionList (Key a))

optionsPersistKey filts ords toDisplay = fmap mkOptionList $ do
    mr <- getMessageRender
    pairs <- runDB $ selectList filts ords
    return $ map (\(Entity key value) -> Option
        { optionDisplay = mr (toDisplay value)
        , optionInternalValue = key
        , optionExternalValue = toPathPiece key
        }) pairs

selectFieldHelper
        :: (Eq a, RenderMessage site FormMessage)
        => (Text -> Text -> [(Text, Text)] -> WidgetT site IO () -> WidgetT site IO ())
        -> (Text -> Text -> Bool -> WidgetT site IO ())
        -> (Text -> Text -> [(Text, Text)] -> Text -> Bool -> Text -> WidgetT site IO ())
        -> HandlerT site IO (OptionList a)
        -> Field (HandlerT site IO) a
selectFieldHelper outside onOpt inside opts' = Field
    { fieldParse = \x _ -> do
        opts <- opts'
        return $ selectParser opts x
    , fieldView = \theId name attrs val isReq -> do
        opts <- fmap olOptions $ handlerToWidget opts'
        outside theId name attrs $ do
            unless isReq $ onOpt theId name $ not $ render opts val `elem` map optionExternalValue opts
            flip mapM_ opts $ \opt -> inside
                theId
                name
                ((if isReq then (("required", "required"):) else id) attrs)
                (optionExternalValue opt)
                ((render opts val) == optionExternalValue opt)
                (optionDisplay opt)
    , fieldEnctype = UrlEncoded
    }
  where
    render _ (Left _) = ""
    render opts (Right a) = maybe "" optionExternalValue $ listToMaybe $ filter ((== a) . optionInternalValue) opts
    selectParser _ [] = Right Nothing
    selectParser opts (s:_) = case s of
            "" -> Right Nothing
            "none" -> Right Nothing
            x -> case olReadExternal opts x of
                    Nothing -> Left $ SomeMessage $ MsgInvalidEntry x
                    Just y -> Right $ Just y

fileField :: (Monad m, RenderMessage (HandlerSite m) FormMessage)
          => Field m FileInfo
fileField = Field
    { fieldParse = \_ files -> return $
        case files of
            [] -> Right Nothing
            file:_ -> Right $ Just file
    , fieldView = \id' name attrs _ isReq -> toWidget [hamlet|
            <input id=#{id'} name=#{name} *{attrs} type=file :isReq:required>
        |]
    , fieldEnctype = Multipart
    }

fileAFormReq :: (MonadHandler m, RenderMessage (HandlerSite m) FormMessage)
             => FieldSettings (HandlerSite m) -> AForm m FileInfo
fileAFormReq fs = AForm $ \(site, langs) menvs ints -> do
    let (name, ints') =
            case fsName fs of
                Just x -> (x, ints)
                Nothing ->
                    let i' = incrInts ints
                     in (pack $ 'f' : show i', i')
    id' <- maybe newIdent return $ fsId fs
    let (res, errs) =
            case menvs of
                Nothing -> (FormMissing, Nothing)
                Just (_, fenv) ->
                    case Map.lookup name fenv of
                        Just (fi:_) -> (FormSuccess fi, Nothing)
                        _ ->
                            let t = renderMessage site langs MsgValueRequired
                             in (FormFailure [t], Just $ toHtml t)
    let fv = FieldView
            { fvLabel = toHtml $ renderMessage site langs $ fsLabel fs
            , fvTooltip = fmap (toHtml . renderMessage site langs) $ fsTooltip fs
            , fvId = id'
            , fvInput = [whamlet|
$newline never
<input type=file name=#{name} ##{id'} *{fsAttrs fs}>
|]
            , fvErrors = errs
            , fvRequired = True
            }
    return (res, (fv :), ints', Multipart)

fileAFormOpt :: MonadHandler m
             => RenderMessage (HandlerSite m) FormMessage
             => FieldSettings (HandlerSite m)
             -> AForm m (Maybe FileInfo)
fileAFormOpt fs = AForm $ \(master, langs) menvs ints -> do
    let (name, ints') =
            case fsName fs of
                Just x -> (x, ints)
                Nothing ->
                    let i' = incrInts ints
                     in (pack $ 'f' : show i', i')
    id' <- maybe newIdent return $ fsId fs
    let (res, errs) =
            case menvs of
                Nothing -> (FormMissing, Nothing)
                Just (_, fenv) ->
                    case Map.lookup name fenv of
                        Just (fi:_) -> (FormSuccess $ Just fi, Nothing)
                        _ -> (FormSuccess Nothing, Nothing)
    let fv = FieldView
            { fvLabel = toHtml $ renderMessage master langs $ fsLabel fs
            , fvTooltip = fmap (toHtml . renderMessage master langs) $ fsTooltip fs
            , fvId = id'
            , fvInput = [whamlet|
$newline never
<input type=file name=#{name} ##{id'} *{fsAttrs fs}>
|]
            , fvErrors = errs
            , fvRequired = False
            }
    return (res, (fv :), ints', Multipart)

incrInts :: Ints -> Ints
incrInts (IntSingle i) = IntSingle $ i + 1
incrInts (IntCons i is) = (i + 1) `IntCons` is<|MERGE_RESOLUTION|>--- conflicted
+++ resolved
@@ -604,12 +604,8 @@
      , PersistQuery (YesodPersistBackend site (HandlerT site IO))
      , PathPiece (Key a)
      , RenderMessage site msg
-<<<<<<< HEAD
      , PersistEntityBackend a ~ PersistMonadBackend (YesodDB site))
 #endif
-=======
-     , PersistEntityBackend a ~ PersistMonadBackend (YesodPersistBackend site (HandlerT site IO)))
->>>>>>> b6f221b5
   => [Filter a]
   -> [SelectOpt a]
   -> (a -> msg)
