--- conflicted
+++ resolved
@@ -39,12 +39,7 @@
     [ ClassP ''Item [VarT $ mkName "item"]
     , ClassP ''SinglePiece [ConT ''Key `AppT` VarT (mkName "item")]
     , ClassP ''ToForm [VarT $ mkName "item", VarT $ mkName "master"]
-<<<<<<< HEAD
     ] [parseRoutes|
-=======
-    ]
-                [parseRoutes|
->>>>>>> e4e2dd75
 /               CrudListR        GET
 /add            CrudAddR         GET POST
 /edit/#Text     CrudEditR        GET POST
