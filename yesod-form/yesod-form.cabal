name:            yesod-form
<<<<<<< HEAD
version:         1.3.9.1
=======
version:         1.3.10
>>>>>>> 08f796fc
license:         MIT
license-file:    LICENSE
author:          Michael Snoyman <michael@snoyman.com>
maintainer:      Michael Snoyman <michael@snoyman.com>
synopsis:        Form handling support for Yesod Web Framework
category:        Web, Yesod
stability:       Stable
cabal-version:   >= 1.8
build-type:      Simple
homepage:        http://www.yesodweb.com/
description:     Form handling support for Yesod Web Framework

library
    build-depends:   base                  >= 4        && < 5
                   , yesod-core            >= 1.2      && < 1.3
                   , yesod-persistent      >= 1.2      && < 1.3
                   , time                  >= 1.1.4
                   , hamlet                >= 1.1.8
                   , shakespeare
                   , shakespeare-css       >= 1.0
                   , shakespeare-js        >= 1.0.2
                   , persistent            >= 1.2      && < 1.4
                   , template-haskell
                   , transformers          >= 0.2.2
                   , data-default
                   , xss-sanitize          >= 0.3.0.1
                   , blaze-builder         >= 0.2.1.4
                   , network               >= 2.2
                   , email-validate        >= 1.0
                   , bytestring            >= 0.9.1.4
                   , text                  >= 0.9
                   , wai                   >= 1.3
                   , containers            >= 0.2
                   , blaze-html            >= 0.5
                   , blaze-markup          >= 0.5.1
                   , attoparsec            >= 0.10
                   , byteable
                   , aeson
                   , resourcet

    exposed-modules: Yesod.Form
                     Yesod.Form.Types
                     Yesod.Form.Functions
                     Yesod.Form.Bootstrap3
                     Yesod.Form.Input
                     Yesod.Form.Fields
                     Yesod.Form.Jquery
                     Yesod.Form.Nic
                     Yesod.Form.MassInput
                     Yesod.Form.I18n.English
                     Yesod.Form.I18n.Portuguese
                     Yesod.Form.I18n.Swedish
                     Yesod.Form.I18n.German
                     Yesod.Form.I18n.French
                     Yesod.Form.I18n.Norwegian
                     Yesod.Form.I18n.Japanese
                     Yesod.Form.I18n.Czech
                     -- FIXME Yesod.Helpers.Crud
    ghc-options:     -Wall

test-suite test
    type: exitcode-stdio-1.0
    main-is: main.hs
    hs-source-dirs: test
    build-depends:          base
                          , yesod-form
                          , time
                          , hspec
                          , text

source-repository head
  type:     git
  location: https://github.com/yesodweb/yesod<|MERGE_RESOLUTION|>--- conflicted
+++ resolved
@@ -1,9 +1,5 @@
 name:            yesod-form
-<<<<<<< HEAD
-version:         1.3.9.1
-=======
 version:         1.3.10
->>>>>>> 08f796fc
 license:         MIT
 license-file:    LICENSE
 author:          Michael Snoyman <michael@snoyman.com>
@@ -59,7 +55,7 @@
                      Yesod.Form.I18n.German
                      Yesod.Form.I18n.French
                      Yesod.Form.I18n.Norwegian
-                     Yesod.Form.I18n.Japanese
+                     Yesod.Form.I18n.Japanese
                      Yesod.Form.I18n.Czech
                      -- FIXME Yesod.Helpers.Crud
     ghc-options:     -Wall
