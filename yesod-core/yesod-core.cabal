--- conflicted
+++ resolved
@@ -83,14 +83,9 @@
                    , conduit               >= 0.5
                    , resourcet             >= 0.3      && < 0.5
                    , lifted-base           >= 0.1
-<<<<<<< HEAD
-                   , blaze-html            >= 0.5      && < 0.6
-                   , blaze-markup          >= 0.5.1    && < 0.6
                    , attoparsec-conduit
-=======
                    , blaze-html            >= 0.5
                    , blaze-markup          >= 0.5.1
->>>>>>> d8af2167
 
     exposed-modules: Yesod.Content
                      Yesod.Core
