--- conflicted
+++ resolved
@@ -18,22 +18,11 @@
 #endif
 import           Control.Arrow                      (first)
 import           Control.Exception                  (Exception)
-<<<<<<< HEAD
 import           Control.Monad                      (ap)
-import           Control.Monad.Base                 (MonadBase (liftBase))
-import           Control.Monad.Catch                (MonadMask (..), MonadCatch (..))
 import           Control.Monad.IO.Class             (MonadIO (liftIO))
 import           Control.Monad.Logger               (LogLevel, LogSource,
                                                      MonadLogger (..))
-import           Control.Monad.Trans.Control        (MonadBaseControl (..))
 import           Control.Monad.Trans.Resource       (MonadResource (..), InternalState, runInternalState, MonadThrow (..), ResourceT)
-=======
-import           Control.Monad                      (liftM, ap)
-import           Control.Monad.IO.Class             (MonadIO (liftIO))
-import           Control.Monad.Logger               (LogLevel, LogSource,
-                                                     MonadLogger (..))
-import           Control.Monad.Trans.Resource       (MonadResource (..), InternalState, runInternalState, MonadThrow (..), throwM, ResourceT)
->>>>>>> 103c098c
 import           Data.ByteString                    (ByteString)
 import qualified Data.ByteString.Lazy               as L
 import           Data.Conduit                       (Flush, ConduitT)
@@ -416,7 +405,6 @@
 instance Applicative (WidgetFor site) where
     pure = WidgetFor . const . pure
     (<*>) = ap
-<<<<<<< HEAD
 instance Monad (WidgetFor site) where
     return = pure
     WidgetFor x >>= f = WidgetFor $ \wd -> do
@@ -424,27 +412,9 @@
         unWidgetFor (f a) wd
 instance MonadIO (WidgetFor site) where
     liftIO = WidgetFor . const
-instance b ~ IO => MonadBase b (WidgetFor site) where
-    liftBase = WidgetFor . const
-instance b ~ IO => MonadBaseControl b (WidgetFor site) where
-    type StM (WidgetFor site) a = a
-    liftBaseWith f = WidgetFor $ \wd ->
-        liftBaseWith $ \runInBase ->
-            f $ runInBase . (flip unWidgetFor wd)
-    restoreM = WidgetFor . const . return
-=======
-instance Monad m => Monad (WidgetT site m) where
-    return a = WidgetT $ \_ _ -> return a
-    WidgetT x >>= f = WidgetT $ \ref r -> do
-        a <- x ref r
-        unWidgetT (f a) ref r
-instance MonadIO m => MonadIO (WidgetT site m) where
-    liftIO = lift . liftIO
->>>>>>> 103c098c
 -- | @since 1.4.38
 instance MonadUnliftIO (WidgetFor site) where
   {-# INLINE askUnliftIO #-}
-<<<<<<< HEAD
   askUnliftIO = WidgetFor $ \wd ->
                 return (UnliftIO (flip unWidgetFor wd))
 instance MonadReader (WidgetData site) (WidgetFor site) where
@@ -454,44 +424,6 @@
 instance MonadThrow (WidgetFor site) where
     throwM = liftIO . throwM
 
-instance MonadCatch (HandlerFor site) where
-  catch (HandlerFor m) c = HandlerFor $ \r -> m r `catch` \e -> unHandlerFor (c e) r
-instance MonadMask (HandlerFor site) where
-  mask a = HandlerFor $ \e -> mask $ \u -> unHandlerFor (a $ q u) e
-    where q u (HandlerFor b) = HandlerFor (u . b)
-  uninterruptibleMask a =
-    HandlerFor $ \e -> uninterruptibleMask $ \u -> unHandlerFor (a $ q u) e
-      where q u (HandlerFor b) = HandlerFor (u . b)
-instance MonadCatch (WidgetFor site) where
-  catch (WidgetFor m) c = WidgetFor $ \r -> m r `catch` \e -> unWidgetFor (c e) r
-instance MonadMask (WidgetFor site) where
-  mask a = WidgetFor $ \e -> mask $ \u -> unWidgetFor (a $ q u) e
-    where q u (WidgetFor b) = WidgetFor (u . b)
-  uninterruptibleMask a =
-    WidgetFor $ \e -> uninterruptibleMask $ \u -> unWidgetFor (a $ q u) e
-      where q u (WidgetFor b) = WidgetFor (u . b)
-=======
-  askUnliftIO = WidgetT $ \ref r ->
-                withUnliftIO $ \u ->
-                return (UnliftIO (\(WidgetT w) -> unliftIO u $ w ref r))
-instance Monad m => MonadReader site (WidgetT site m) where
-    ask = WidgetT $ \_ hd -> return (rheSite $ handlerEnv hd)
-    local f (WidgetT g) = WidgetT $ \ref hd -> g ref hd
-        { handlerEnv = (handlerEnv hd)
-            { rheSite = f $ rheSite $ handlerEnv hd
-            }
-        }
-
-instance MonadTrans (WidgetT site) where
-    lift = WidgetT . const . const
-instance MonadThrow m => MonadThrow (WidgetT site m) where
-    throwM = lift . throwM
-
--- CPP to avoid a redundant constraints warning
-instance MonadIO m => MonadResource (WidgetT site m) where
-    liftResourceT f = WidgetT $ \_ hd -> liftIO $ runInternalState f (handlerResource hd)
->>>>>>> 103c098c
-
 instance MonadResource (WidgetFor site) where
     liftResourceT f = WidgetFor $ runInternalState f . handlerResource . wdHandler
 
@@ -499,83 +431,33 @@
     monadLoggerLog a b c d = WidgetFor $ \wd ->
         rheLog (handlerEnv $ wdHandler wd) a b c (toLogStr d)
 
-<<<<<<< HEAD
 instance MonadLoggerIO (WidgetFor site) where
     askLoggerIO = WidgetFor $ return . rheLog . handlerEnv . wdHandler
-
--- FIXME look at implementation of ResourceT
-instance MonadActive (WidgetFor site) where
-    monadActive = liftIO monadActive
-instance MonadActive (HandlerFor site) where
-    monadActive = liftIO monadActive
-=======
-instance MonadTrans (HandlerT site) where
-    lift = HandlerT . const
->>>>>>> 103c098c
 
 -- Instances for HandlerT
 instance Applicative (HandlerFor site) where
     pure = HandlerFor . const . return
     (<*>) = ap
-<<<<<<< HEAD
 instance Monad (HandlerFor site) where
     return = pure
     HandlerFor x >>= f = HandlerFor $ \r -> x r >>= \x' -> unHandlerFor (f x') r
 instance MonadIO (HandlerFor site) where
     liftIO = HandlerFor . const
-instance b ~ IO => MonadBase b (HandlerFor site) where
-    liftBase = liftIO
 instance MonadReader (HandlerData site) (HandlerFor site) where
     ask = HandlerFor return
     local f (HandlerFor g) = HandlerFor $ g . f
 
--- | Note: although we provide a @MonadBaseControl@ instance, @lifted-base@'s
--- @fork@ function is incompatible with the underlying @ResourceT@ system.
--- Instead, if you must fork a separate thread, you should use
--- @resourceForkIO@.
---
--- Using fork usually leads to an exception that says
--- \"Control.Monad.Trans.Resource.register\': The mutable state is being accessed
--- after cleanup. Please contact the maintainers.\"
-instance b ~ IO => MonadBaseControl b (HandlerFor site) where
-    type StM (HandlerFor site) a = a
-    liftBaseWith f = HandlerFor $ \reader' ->
-        liftBaseWith $ \runInBase ->
-            f $ runInBase . (flip unHandlerFor reader')
-    restoreM = HandlerFor . const . return
-=======
-instance Monad m => Monad (HandlerT site m) where
-    return = HandlerT . const . return
-    HandlerT x >>= f = HandlerT $ \r -> x r >>= \x' -> unHandlerT (f x') r
-instance MonadIO m => MonadIO (HandlerT site m) where
-    liftIO = lift . liftIO
-instance Monad m => MonadReader site (HandlerT site m) where
-    ask = HandlerT $ return . rheSite . handlerEnv
-    local f (HandlerT g) = HandlerT $ \hd -> g hd
-        { handlerEnv = (handlerEnv hd)
-            { rheSite = f $ rheSite $ handlerEnv hd
-            }
-        }
->>>>>>> 103c098c
 -- | @since 1.4.38
 instance MonadUnliftIO (HandlerFor site) where
   {-# INLINE askUnliftIO #-}
   askUnliftIO = HandlerFor $ \r ->
                 return (UnliftIO (flip unHandlerFor r))
 
-<<<<<<< HEAD
 instance MonadThrow (HandlerFor site) where
     throwM = liftIO . throwM
 
 instance MonadResource (HandlerFor site) where
     liftResourceT f = HandlerFor $ runInternalState f . handlerResource
-=======
-instance MonadThrow m => MonadThrow (HandlerT site m) where
-    throwM = lift . throwM
-
-instance MonadIO m => MonadResource (HandlerT site m) where
-    liftResourceT f = HandlerT $ \hd -> liftIO $ runInternalState f (handlerResource hd)
->>>>>>> 103c098c
 
 instance MonadLogger (HandlerFor site) where
     monadLoggerLog a b c d = HandlerFor $ \hd ->
