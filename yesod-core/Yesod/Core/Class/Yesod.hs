--- conflicted
+++ resolved
@@ -51,12 +51,8 @@
 import           Text.Hamlet
 import           Text.Julius
 import qualified Web.ClientSession                  as CS
-<<<<<<< HEAD
-import           Web.Cookie                         (SetCookie (..), parseCookies)
-=======
-import           Web.Cookie                         (parseCookies, sameSiteLax, sameSiteStrict, SameSiteOption)
-import           Web.Cookie                         (SetCookie (..))
->>>>>>> 294ef285
+import           Web.Cookie                         (SetCookie (..), parseCookies, sameSiteLax,
+                                                     sameSiteStrict, SameSiteOption)
 import           Yesod.Core.Types
 import           Yesod.Core.Internal.Session
 import           Yesod.Core.Widget
