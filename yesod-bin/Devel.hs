{-# LANGUAGE CPP                 #-}
{-# LANGUAGE OverloadedStrings   #-}
{-# LANGUAGE ScopedTypeVariables #-}
{-# LANGUAGE TemplateHaskell   #-}
module Devel
    ( devel
    , DevelOpts(..)
    , defaultDevelOpts
    ) where

import qualified Distribution.Compiler                 as D
import qualified Distribution.ModuleName               as D
import qualified Distribution.PackageDescription       as D
import qualified Distribution.PackageDescription.Parse as D
import qualified Distribution.Simple.Configure         as D
import qualified Distribution.Simple.Program           as D
import qualified Distribution.Simple.Utils             as D
import qualified Distribution.Verbosity                as D

import           Control.Applicative                   ((<$>), (<*>))
import           Control.Concurrent                    (forkIO, threadDelay)
import           Control.Concurrent.MVar               (MVar, newEmptyMVar,
                                                        takeMVar, tryPutMVar)
import qualified Control.Exception                     as Ex
import           Control.Monad                         (forever, unless, void,
                                                        when, forM)
import           Control.Monad.IO.Class                (liftIO)
import           Control.Monad.Trans.State             (evalStateT, get)
import qualified Data.IORef                            as I

import qualified Data.ByteString.Lazy                  as LB
import           Data.Char                             (isNumber, isUpper)
import qualified Data.List                             as L
import qualified Data.Map                              as Map
import           Data.Maybe                            (fromMaybe)
import qualified Data.Set                              as Set

import           System.Directory
import           System.Environment                    (getEnvironment)
import           System.Exit                           (ExitCode (..),
                                                        exitFailure,
                                                        exitSuccess)
import           System.FilePath                       (dropExtension,
                                                        splitDirectories,
                                                        takeExtension, (</>))
import           System.FSNotify
import           System.IO                             (Handle)
import           System.IO.Error                       (isDoesNotExistError)
import           System.Posix.Types                    (EpochTime)
import           System.PosixCompat.Files              (getFileStatus,
                                                        modificationTime)
import           System.Process                        (ProcessHandle,
                                                        createProcess, env,
                                                        getProcessExitCode,
                                                        proc, readProcess,
                                                        system,
                                                        terminateProcess)
import           System.Timeout                        (timeout)

import           Build                                 (getDeps, isNewerThan,
                                                        recompDeps)
import           GhcBuild                              (buildPackage,
                                                        getBuildFlags, getPackageArgs)

import qualified Config                                as GHC
import           Data.Conduit.Network                  (HostPreference (HostIPv4),
                                                        bindPort)
import           Network                               (withSocketsDo)
#if MIN_VERSION_http_conduit(2, 0, 0)
import           Network.HTTP.Conduit                  (conduitManagerSettings, newManager)
import           Data.Default                          (def)
#else
import           Network.HTTP.Conduit                  (def, newManager)
#endif
import           Network.HTTP.ReverseProxy             (ProxyDest (ProxyDest),
                                                        waiProxyToSettings, wpsTimeout, wpsOnExc)
#if MIN_VERSION_http_reverse_proxy(0, 2, 0)
import qualified Network.HTTP.ReverseProxy             as ReverseProxy
#endif
import           Network.HTTP.Types                    (status200)
import           Network.Socket                        (sClose)
import           Network.Wai                           (responseLBS)
import           Network.Wai.Handler.Warp              (run)
import           SrcLoc                                (Located)
import           Data.FileEmbed        (embedFile)

lockFile :: DevelOpts -> FilePath
lockFile _opts =  "yesod-devel/devel-terminate"

writeLock :: DevelOpts -> IO ()
writeLock opts = do
    createDirectoryIfMissing True "yesod-devel"
    writeFile (lockFile opts) ""
    createDirectoryIfMissing True "dist" -- for compatibility with old devel.hs
    writeFile "dist/devel-terminate" ""

removeLock :: DevelOpts -> IO ()
removeLock opts = do
    removeFileIfExists (lockFile opts)
    removeFileIfExists "dist/devel-terminate"  -- for compatibility with old devel.hs

data DevelOpts = DevelOpts
      { isCabalDev   :: Bool
      , forceCabal   :: Bool
      , verbose      :: Bool
      , eventTimeout :: Int -- negative value for no timeout
      , successHook  :: Maybe String
      , failHook     :: Maybe String
      , buildDir     :: Maybe String
      , develPort    :: Int
      , proxyTimeout :: Int
      , useReverseProxy :: Bool
      } deriving (Show, Eq)

getBuildDir :: DevelOpts -> String
getBuildDir opts = fromMaybe "dist" (buildDir opts)

defaultDevelOpts :: DevelOpts
defaultDevelOpts = DevelOpts False False False (-1) Nothing Nothing Nothing 3000 10 True

cabalProgram :: DevelOpts -> FilePath
cabalProgram opts | isCabalDev opts = "cabal-dev"
                  | otherwise       = "cabal"

-- | Run a reverse proxy from port 3000 to 3001. If there is no response on
-- 3001, give an appropriate message to the user.
reverseProxy :: DevelOpts -> I.IORef Int -> IO ()
reverseProxy opts iappPort = do
#if MIN_VERSION_http_conduit(2, 0, 0)
    manager <- newManager conduitManagerSettings
#else
    manager <- newManager def
<<<<<<< HEAD
#endif
    let loop = forever $ do
=======
    let refreshHtml = LB.fromStrict $(embedFile "refreshing.html")
    let onExc _ _ = return $ responseLBS status200
            [ ("content-type", "text/html")
            , ("Refresh", "1")
            ]
            refreshHtml

    let runProxy =
>>>>>>> 6b2e4ef3
            run (develPort opts) $ waiProxyToSettings
                (const $ do
                    appPort <- liftIO $ I.readIORef iappPort
                    return $
#if MIN_VERSION_http_reverse_proxy(0, 2, 0)
                        ReverseProxy.WPRProxyDest
#else
                        Right
#endif
                        $ ProxyDest "127.0.0.1" appPort)
                def
                    { wpsOnExc = onExc
                    , wpsTimeout =
                        if proxyTimeout opts == 0
                            then Nothing
                            else Just (1000000 * proxyTimeout opts)
                    }
                manager
    loop runProxy `Ex.onException` exitFailure
  where
    loop proxy = forever $ do
        void proxy
        putStrLn "Reverse proxy stopped, but it shouldn't"
        threadDelay 1000000
        putStrLn "Restarting reverse proxy"

checkPort :: Int -> IO Bool
checkPort p = do
    es <- Ex.try $ bindPort p HostIPv4
    case es of
        Left (_ :: Ex.IOException) -> return False
        Right s -> do
            sClose s
            return True

getPort :: DevelOpts -> Int -> IO Int
getPort opts _ | not (useReverseProxy opts) = return $ develPort opts
getPort _ p0 =
    loop p0
  where
    loop p = do
        avail <- checkPort p
        if avail then return p else loop (succ p)

unlessM :: Monad m => m Bool -> m () -> m ()
unlessM c a = c >>= \res -> unless res a

devel :: DevelOpts -> [String] -> IO ()
devel opts passThroughArgs = withSocketsDo $ withManager $ \manager -> do
    unlessM (checkPort $ develPort opts) $ error "devel port unavailable"
    iappPort <- getPort opts 17834 >>= I.newIORef
    when (useReverseProxy opts) $ void $ forkIO $ reverseProxy opts iappPort
    checkDevelFile
    writeLock opts

    putStrLn "Yesod devel server. Press ENTER to quit"
    _ <- forkIO $ do
      filesModified <- newEmptyMVar
      watchTree manager "." (const True) (\_ -> void (tryPutMVar filesModified ()))
      evalStateT (mainOuterLoop iappPort filesModified) Map.empty
    _ <- getLine
    writeLock opts
    exitSuccess
  where
    bd = getBuildDir opts

    -- outer loop re-reads the cabal file
    mainOuterLoop iappPort filesModified = do
      ghcVer <- liftIO ghcVersion
      cabal  <- liftIO $ D.findPackageDesc "."
      gpd    <- liftIO $ D.readPackageDescription D.normal cabal
      ldar   <- liftIO lookupLdAr
      (hsSourceDirs, _) <- liftIO $ checkCabalFile gpd
      liftIO $ removeFileIfExists (bd </> "setup-config")
      c <- liftIO $ configure opts passThroughArgs
      if c then do
             -- these files contain the wrong data after the configure step,
             -- remove them to force a cabal build first
             liftIO $ mapM_ removeFileIfExists [ "yesod-devel/ghcargs.txt"
                                               , "yesod-devel/arargs.txt"
                                               , "yesod-devel/ldargs.txt"
                                               ]
             rebuild <- liftIO $ mkRebuild ghcVer cabal opts ldar
             mainInnerLoop iappPort hsSourceDirs filesModified cabal rebuild
           else do
             liftIO (threadDelay 5000000)
             mainOuterLoop iappPort filesModified

    -- inner loop rebuilds after files change
    mainInnerLoop iappPort hsSourceDirs filesModified cabal rebuild = go
       where
         go = do
           _ <- recompDeps hsSourceDirs
           list <- liftIO $ getFileList hsSourceDirs [cabal]
           success <- liftIO rebuild
           pkgArgs <- liftIO (ghcPackageArgs opts)
           let devArgs = pkgArgs ++ ["devel.hs"]
           let loop list0 = do
                   (haskellFileChanged, list1) <- liftIO $
                       watchForChanges filesModified hsSourceDirs [cabal] list0 (eventTimeout opts)
                   anyTouched <- recompDeps hsSourceDirs
                   unless (anyTouched || haskellFileChanged) $ loop list1
           if not success
             then liftIO $ do
                   putStrLn "Build failure, pausing..."
                   runBuildHook $ failHook opts
             else do
                   liftIO $ runBuildHook $ successHook opts
                   liftIO $ removeLock opts
                   liftIO $ putStrLn
                            $ if verbose opts then "Starting development server: runghc " ++ L.unwords devArgs
                                              else "Starting development server..."
                   env0 <- liftIO getEnvironment

                   -- get a new port for the new process to listen on
                   appPort <- liftIO $ I.readIORef iappPort >>= getPort opts . (+ 1)
                   liftIO $ I.writeIORef iappPort appPort

                   (_,_,_,ph) <- liftIO $ createProcess (proc "runghc" devArgs)
                        { env = Just $ ("PORT", show appPort) : ("DISPLAY_PORT", show $ develPort opts) : env0
                        }
                   derefMap <- get
                   watchTid <- liftIO . forkIO . try_ $ flip evalStateT derefMap $ do
                      loop list
                      liftIO $ do
                         putStrLn "Stopping development server..."
                         writeLock opts
                         threadDelay 1000000
                         putStrLn "Terminating development server..."
                         terminateProcess ph
                   ec <- liftIO $ waitForProcess' ph
                   liftIO $ putStrLn $ "Exit code: " ++ show ec
                   liftIO $ Ex.throwTo watchTid (userError "process finished")
           loop list
           n <- liftIO $ cabal `isNewerThan` (bd </> "setup-config")
           if n then mainOuterLoop iappPort filesModified else go

runBuildHook :: Maybe String -> IO ()
runBuildHook (Just s) = do
             ret <- system s
             case ret of
                  ExitFailure _ -> putStrLn ("Error executing hook: " ++ s)
                  _             -> return ()
runBuildHook Nothing = return ()

{-
   run `cabal configure' with our wrappers
-}
configure :: DevelOpts -> [String] -> IO Bool
configure opts extraArgs =
  checkExit =<< createProcess (proc (cabalProgram opts) $
                                 [ "configure"
                                 , "-flibrary-only"
                                 , "-fdevel"
                                 , "--disable-library-profiling"
                                 , "--with-ld=yesod-ld-wrapper"
                                 , "--with-ghc=yesod-ghc-wrapper"
                                 , "--with-ar=yesod-ar-wrapper"
                                 , "--with-hc-pkg=ghc-pkg"
                                 ] ++ extraArgs
               )

removeFileIfExists :: FilePath -> IO ()
removeFileIfExists file = removeFile file `Ex.catch` handler
    where
      handler :: IOError -> IO ()
      handler e | isDoesNotExistError e = return ()
                | otherwise             = Ex.throw e

mkRebuild :: String -> FilePath -> DevelOpts -> (FilePath, FilePath) -> IO (IO Bool)
mkRebuild ghcVer cabalFile opts (ldPath, arPath)
  | GHC.cProjectVersion /= ghcVer =
       failWith "Yesod has been compiled with a different GHC version, please reinstall"
  | forceCabal opts               = return (rebuildCabal opts)
  | otherwise                     =
      return $ do
        ns <- mapM (cabalFile `isNewerThan`)
           [ "yesod-devel/ghcargs.txt", "yesod-devel/arargs.txt", "yesod-devel/ldargs.txt" ]
        if or ns
          then rebuildCabal opts
          else do
            bf <- getBuildFlags
            rebuildGhc bf ldPath arPath


rebuildGhc :: [Located String] -> FilePath -> FilePath -> IO Bool
rebuildGhc bf ld ar = do
  putStrLn "Rebuilding application... (using GHC API)"
  buildPackage bf ld ar

rebuildCabal :: DevelOpts -> IO Bool
rebuildCabal opts = do
  putStrLn $ "Rebuilding application... (using " ++ cabalProgram opts ++ ")"
  checkExit =<< createProcess (proc (cabalProgram opts) args)
    where
      args | verbose opts = [ "build" ]
           | otherwise    = [ "build", "-v0" ]

try_ :: forall a. IO a -> IO ()
try_ x = void (Ex.try x :: IO (Either Ex.SomeException a))

type FileList = Map.Map FilePath EpochTime

getFileList :: [FilePath] -> [FilePath] -> IO FileList
getFileList hsSourceDirs extraFiles = do
    (files, deps) <- getDeps hsSourceDirs
    let files' = extraFiles ++ files ++ map fst (Map.toList deps)
    fmap Map.fromList $ forM files' $ \f -> do
        efs <- Ex.try $ getFileStatus f
        return $ case efs of
            Left (_ :: Ex.SomeException) -> (f, 0)
            Right fs -> (f, modificationTime fs)

-- | Returns @True@ if a .hs file changed.
watchForChanges :: MVar () -> [FilePath] -> [FilePath] -> FileList -> Int -> IO (Bool, FileList)
watchForChanges filesModified hsSourceDirs extraFiles list t = do
    newList <- getFileList hsSourceDirs extraFiles
    if list /= newList
      then do
        let haskellFileChanged = not $ Map.null $ Map.filterWithKey isHaskell $
                Map.differenceWith compareTimes newList list `Map.union`
                Map.differenceWith compareTimes list newList
        return (haskellFileChanged, newList)
      else timeout (1000000*t) (takeMVar filesModified) >>
           watchForChanges filesModified hsSourceDirs extraFiles list t
  where
    compareTimes x y
        | x == y = Nothing
        | otherwise = Just x

    isHaskell filename _ = takeExtension filename `elem` [".hs", ".lhs", ".hsc", ".cabal"]

checkDevelFile :: IO ()
checkDevelFile = do
  e <- doesFileExist "devel.hs"
  unless e $ failWith "file devel.hs not found"

checkCabalFile :: D.GenericPackageDescription -> IO ([FilePath], D.Library)
checkCabalFile gpd = case D.condLibrary gpd of
    Nothing -> failWith "incorrect cabal file, no library"
    Just ct ->
      case lookupDevelLib gpd ct of
        Nothing   ->
          failWith "no development flag found in your configuration file. Expected a 'library-only' flag or the older 'devel' flag"
        Just dLib -> do
           let hsSourceDirs = D.hsSourceDirs . D.libBuildInfo $ dLib
           fl <- getFileList hsSourceDirs []
           let unlisted = checkFileList fl dLib
           unless (null unlisted) $ do
                putStrLn "WARNING: the following source files are not listed in exposed-modules or other-modules:"
                mapM_ putStrLn unlisted
           when (D.fromString "Application" `notElem` D.exposedModules dLib) $
                putStrLn "WARNING: no exposed module Application"
           return (hsSourceDirs, dLib)

failWith :: String -> IO a
failWith msg = do
    putStrLn $ "ERROR: " ++ msg
    exitFailure

checkFileList :: FileList -> D.Library -> [FilePath]
checkFileList fl lib = filter isUnlisted . filter isSrcFile $ sourceFiles
  where
    al = allModules lib
    -- a file is only a possible 'module file' if all path pieces start with a capital letter
    sourceFiles = filter isSrcFile . map fst . Map.toList $ fl
    isSrcFile file = let dirs = filter (/=".") $ splitDirectories file
                     in  all (isUpper . head) dirs && (takeExtension file `elem` [".hs", ".lhs"])
    isUnlisted file = not (toModuleName file `Set.member` al)
    toModuleName = L.intercalate "." . filter (/=".") . splitDirectories . dropExtension

allModules :: D.Library -> Set.Set String
allModules lib = Set.fromList $ map toString $ D.exposedModules lib ++ (D.otherModules . D.libBuildInfo) lib
    where
      toString = L.intercalate "." . D.components

ghcVersion :: IO String
ghcVersion = fmap getNumber $ readProcess "runghc" ["--numeric-version", "0"] []
    where
      getNumber = filter (\x -> isNumber x || x == '.')

ghcPackageArgs :: DevelOpts -> IO [String]
ghcPackageArgs opts = getBuildFlags >>= getPackageArgs (buildDir opts)

lookupDevelLib :: D.GenericPackageDescription -> D.CondTree D.ConfVar c a -> Maybe a
lookupDevelLib gpd ct | found     = Just (D.condTreeData ct)
                      | otherwise = Nothing
  where
    flags = map (unFlagName . D.flagName) $ D.genPackageFlags gpd
    unFlagName (D.FlagName x) = x
    found = any (`elem` ["library-only", "devel"]) flags

-- location of `ld' and `ar' programs
lookupLdAr :: IO (FilePath, FilePath)
lookupLdAr = do
  mla <- lookupLdAr'
  case mla of
    Nothing -> failWith "Cannot determine location of `ar' or `ld' program"
    Just la -> return la

lookupLdAr' :: IO (Maybe (FilePath, FilePath))
lookupLdAr' = do
  (_, pgmc) <- D.configCompiler (Just D.GHC) Nothing Nothing D.defaultProgramConfiguration D.silent
  pgmc' <- D.configureAllKnownPrograms D.silent pgmc
  return $ (,) <$> look D.ldProgram pgmc' <*> look D.arProgram pgmc'
     where
       look pgm pdb = fmap D.programPath (D.lookupProgram pgm pdb)

-- | nonblocking version of @waitForProcess@
waitForProcess' :: ProcessHandle -> IO ExitCode
waitForProcess' pid = go
  where
    go = do
      mec <- getProcessExitCode pid
      case mec of
        Just ec -> return ec
        Nothing -> threadDelay 100000 >> go

-- | wait for process started by @createProcess@, return True for ExitSuccess
checkExit :: (Maybe Handle, Maybe Handle, Maybe Handle, ProcessHandle) -> IO Bool
checkExit (_,_,_,h) = (==ExitSuccess) <$> waitForProcess' h<|MERGE_RESOLUTION|>--- conflicted
+++ resolved
@@ -130,10 +130,7 @@
     manager <- newManager conduitManagerSettings
 #else
     manager <- newManager def
-<<<<<<< HEAD
 #endif
-    let loop = forever $ do
-=======
     let refreshHtml = LB.fromStrict $(embedFile "refreshing.html")
     let onExc _ _ = return $ responseLBS status200
             [ ("content-type", "text/html")
@@ -142,7 +139,6 @@
             refreshHtml
 
     let runProxy =
->>>>>>> 6b2e4ef3
             run (develPort opts) $ waiProxyToSettings
                 (const $ do
                     appPort <- liftIO $ I.readIORef iappPort
