--- conflicted
+++ resolved
@@ -1,9 +1,5 @@
 name:            yesod-auth
-<<<<<<< HEAD
-version:         1.6.4.1
-=======
-version:         1.6.4
->>>>>>> bf97821b
+version:         1.6.4.2
 license:         MIT
 license-file:    LICENSE
 author:          Michael Snoyman, Patrick Brisbin
