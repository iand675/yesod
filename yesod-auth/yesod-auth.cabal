name:            yesod-auth
version:         1.3.0.4
license:         MIT
license-file:    LICENSE
author:          Michael Snoyman, Patrick Brisbin
maintainer:      Michael Snoyman <michael@snoyman.com>
synopsis:        Authentication for Yesod.
category:        Web, Yesod
stability:       Stable
cabal-version:   >= 1.6.0
build-type:      Simple
homepage:        http://www.yesodweb.com/
description:
    This package provides a pluggable mechanism for allowing users to authenticate with your site. It comes with a number of common plugins, such as OpenID, BrowserID (a.k.a., Mozilla Persona), and email. Other packages are available from Hackage as well. If you've written such an add-on, please notify me so that it can be added to this description.
   .
   * <http://hackage.haskell.org/package/yesod-auth-account>: An account authentication plugin for Yesod
   .
   * <http://hackage.haskell.org/package/yesod-auth-hashdb>: The HashDB module previously packaged in yesod-auth, now with stronger, but compatible, security.
   .
   * <https://github.com/ollieh/yesod-auth-bcrypt/>: An alternative to the HashDB module.
extra-source-files: persona_sign_in_blue.png

library
    build-depends:   base                    >= 4         && < 5
                   , authenticate            >= 1.3
                   , bytestring              >= 0.9.1.4
                   , yesod-core              >= 1.2       && < 1.3
                   , wai                     >= 1.4
                   , template-haskell
                   , base16-bytestring
                   , cryptohash
                   , random                  >= 1.0.0.2
                   , text                    >= 0.7
                   , mime-mail               >= 0.3
                   , yesod-persistent        >= 1.2
                   , hamlet                  >= 1.1
                   , shakespeare
                   , shakespeare-css         >= 1.0
                   , shakespeare-js          >= 1.0.2
                   , containers
                   , unordered-containers
                   , yesod-form              >= 1.3       && < 1.4
                   , transformers            >= 0.2.2
<<<<<<< HEAD
                   , persistent              >= 1.2       && < 2.1
                   , persistent-template     >= 1.2       && < 2.1
                   , SHA                     >= 1.4.1.3
=======
                   , persistent              >= 1.2       && < 1.4
                   , persistent-template     >= 1.2       && < 1.4
>>>>>>> b6f221b5
                   , http-conduit            >= 1.5
                   , aeson                   >= 0.5
                   , pwstore-fast            >= 2.2
                   , lifted-base             >= 0.1
                   , blaze-html              >= 0.5
                   , blaze-markup            >= 0.5.1
                   , network
                   , http-types
                   , file-embed
                   , email-validate          >= 1.0
                   , data-default
                   , resourcet
                   , safe
                   , time

    exposed-modules: Yesod.Auth
                     Yesod.Auth.BrowserId
                     Yesod.Auth.Dummy
                     Yesod.Auth.Email
                     Yesod.Auth.OpenId
                     Yesod.Auth.Rpxnow
                     Yesod.Auth.Message
                     Yesod.Auth.GoogleEmail
    other-modules:   Yesod.Auth.Routes
    ghc-options:     -Wall

source-repository head
  type:     git
  location: https://github.com/yesodweb/yesod<|MERGE_RESOLUTION|>--- conflicted
+++ resolved
@@ -41,14 +41,8 @@
                    , unordered-containers
                    , yesod-form              >= 1.3       && < 1.4
                    , transformers            >= 0.2.2
-<<<<<<< HEAD
                    , persistent              >= 1.2       && < 2.1
                    , persistent-template     >= 1.2       && < 2.1
-                   , SHA                     >= 1.4.1.3
-=======
-                   , persistent              >= 1.2       && < 1.4
-                   , persistent-template     >= 1.2       && < 1.4
->>>>>>> b6f221b5
                    , http-conduit            >= 1.5
                    , aeson                   >= 0.5
                    , pwstore-fast            >= 2.2
