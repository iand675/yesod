--- conflicted
+++ resolved
@@ -84,11 +84,7 @@
 import           Data.Aeson.Parser        (json')
 import           Data.Aeson.Types         (FromJSON (parseJSON), parseEither,
                                            parseMaybe, withObject, withText)
-<<<<<<< HEAD
-import           Data.Conduit             (($$+-), ($$), (.|), runConduit)
-=======
 import           Data.Conduit
->>>>>>> 2047efd0
 import           Data.Conduit.Attoparsec  (sinkParser)
 import qualified Data.HashMap.Strict      as M
 import           Data.Maybe               (fromMaybe)
@@ -264,19 +260,10 @@
 
     dispatch _ _ = notFound
 
-<<<<<<< HEAD
 makeHttpRequest :: Request -> AuthHandler site A.Value
 makeHttpRequest req =
     liftSubHandler $ runHttpRequest req $ \res ->
     runConduit $ bodyReaderSource (responseBody res) .| sinkParser json'
-=======
-makeHttpRequest
-  :: (YesodAuth site)
-  => Request
-  -> HandlerT Auth (HandlerT site IO) A.Value
-makeHttpRequest req = lift $
-    runHttpRequest req $ \res -> runConduit $ bodyReaderSource (responseBody res) .| sinkParser json'
->>>>>>> 2047efd0
 
 -- | Allows to fetch information about a user from Google's API.
 --   In case of parsing error returns 'Nothing'.
