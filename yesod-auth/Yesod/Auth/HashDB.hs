--- conflicted
+++ resolved
@@ -220,12 +220,7 @@
               , PersistStore b (GHandler Auth m)
               , PersistUnique b (GHandler Auth m))
            => (Text -> Maybe (Unique user b)) -> AuthPlugin m
-<<<<<<< HEAD
 authHashDB uniq = AuthPlugin "hashdb" dispatch $ \tm -> toWidget [hamlet|
-=======
-authHashDB uniq = AuthPlugin "hashdb" dispatch $ \tm -> addHamlet
-    [hamlet|
->>>>>>> e4e2dd75
     <div id="header">
         <h1>Login
 
