resolver: lts-5.6
packages:
  - ./yesod-core
  - ./yesod-static
  - ./yesod-persistent
  - ./yesod-newsfeed
  - ./yesod-form
  - ./yesod-auth
  - ./yesod-auth-oauth
  - ./yesod-sitemap
  - ./yesod-test
  - ./yesod-bin
  - ./yesod
  - ./yesod-eventsource
  - ./yesod-websockets
  - location:
      git: https://github.com/pseudonom/persistent.git
      commit: 1b7b70ed5d36adaffaf4cf9927fefcf16fec8969
    subdirs:
    - persistent

# Needed for LTS 2
extra-deps:
- wai-app-static-3.1.4.1
<<<<<<< HEAD
- http-api-data-0.2
=======
- yaml-0.8.17
>>>>>>> 4d6448b0
<|MERGE_RESOLUTION|>--- conflicted
+++ resolved
@@ -14,16 +14,13 @@
   - ./yesod-eventsource
   - ./yesod-websockets
   - location:
-      git: https://github.com/pseudonom/persistent.git
-      commit: 1b7b70ed5d36adaffaf4cf9927fefcf16fec8969
+      git: https://github.com/yesodweb/persistent.git
+      commit: 4cb12ad1e240d190647ea75f1bc784fa6b5b7cc2
     subdirs:
     - persistent
 
 # Needed for LTS 2
 extra-deps:
 - wai-app-static-3.1.4.1
-<<<<<<< HEAD
 - http-api-data-0.2
-=======
-- yaml-0.8.17
->>>>>>> 4d6448b0
+- yaml-0.8.17